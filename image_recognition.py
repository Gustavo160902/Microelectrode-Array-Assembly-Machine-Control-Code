--- conflicted
+++ resolved
@@ -254,13 +254,8 @@
             if pad_found is not None:
                 last_pad_box= pad_found
 
-<<<<<<< HEAD
-        # 3) bounding box annotation (for display only) - pass camera_index
-        annotated_frame = custom_annotate(results[0], frame, camera_index)
-=======
-        # 3) bounding box annotation (for display only)
+        # 3) bounding box annotation
         annotated_frame = custom_annotate(results[0], frame)
->>>>>>> 03ceaa7c
 
         # 4) Recording logic - use original processed frame without annotations
         rec_flag = (camera_index==0 and record_camera0) or \
